--- conflicted
+++ resolved
@@ -22,8 +22,9 @@
     build:
       context: ./backend
       dockerfile: Dockerfile
+      args:
+        ENABLE_GPU: 0
     environment:
-<<<<<<< HEAD
       PIPELINE_URL: http://face-pipeline:8001
       REDIS_URL: redis://redis:6379/0
       MINIO_ENDPOINT: minio:9000
@@ -32,6 +33,13 @@
       MINIO_SECURE: "false"
       QDRANT_URL: http://qdrant:6333
       QDRANT_API_KEY: ""
+      # GPU Worker Configuration
+      GPU_WORKER_ENABLED: ${GPU_WORKER_ENABLED:-true}
+      GPU_WORKER_URL: ${GPU_WORKER_URL:-http://host.docker.internal:8765}
+      GPU_WORKER_TIMEOUT: ${GPU_WORKER_TIMEOUT:-60}
+      GPU_WORKER_MAX_RETRIES: ${GPU_WORKER_MAX_RETRIES:-5}
+      GPU_WORKER_BATCH_SIZE: ${GPU_WORKER_BATCH_SIZE:-32}
+      GPU_WORKER_HEALTH_CHECK_INTERVAL: ${GPU_WORKER_HEALTH_CHECK_INTERVAL:-10}
     expose: ["8000"]
     networks: [mordeaux]
     depends_on:
@@ -43,35 +51,8 @@
       interval: 10s
       timeout: 3s
       retries: 10
-=======
-      <<: *common-env
-      ASGI_WORKERS: ${ASGI_WORKERS:-2}
-      # GPU Worker Configuration
-      GPU_WORKER_ENABLED: ${GPU_WORKER_ENABLED:-true}
-      GPU_WORKER_URL: ${GPU_WORKER_URL:-http://host.docker.internal:8765}
-      GPU_WORKER_TIMEOUT: ${GPU_WORKER_TIMEOUT:-60}
-      GPU_WORKER_MAX_RETRIES: ${GPU_WORKER_MAX_RETRIES:-5}
-      GPU_WORKER_BATCH_SIZE: ${GPU_WORKER_BATCH_SIZE:-32}
-      GPU_WORKER_HEALTH_CHECK_INTERVAL: ${GPU_WORKER_HEALTH_CHECK_INTERVAL:-10}
-    depends_on:
-      postgres:
-        condition: service_healthy
-      qdrant:
-        condition: service_started
-      minio:
-        condition: service_started
-    command: ["/bin/sh", "-c", "python -m app.prestart || true && gunicorn -k uvicorn.workers.UvicornWorker -c uvicorn_gunicorn_config.py app.main:app"]
-    volumes:
-      - ./backend:/app
-      - insightface_models:/root/.insightface
-    ports:
-      - "8000:8000"
     extra_hosts:
       - "host.docker.internal:host-gateway"
-    dns:
-      - 8.8.8.8
-      - 8.8.4.4
->>>>>>> 5066f4f4
 
   face-pipeline:
     build:
@@ -144,35 +125,46 @@
       timeout: 3s
       retries: 20
 
-networks:
-  mordeaux: {}
-
   new-crawler:
     build:
       context: ./backend
+      dockerfile: Dockerfile
       args:
         ENABLE_GPU: 0
-    env_file: [.env]
     environment:
-      <<: *common-env
+      REDIS_URL: redis://redis:6379/0
+      MINIO_ENDPOINT: minio:9000
+      MINIO_ACCESS_KEY: minioadmin
+      MINIO_SECRET_KEY: minioadmin
+      MINIO_SECURE: "false"
+      QDRANT_URL: http://qdrant:6333
+      QDRANT_API_KEY: ""
+      # GPU Worker Configuration
+      GPU_WORKER_ENABLED: ${GPU_WORKER_ENABLED:-true}
+      GPU_WORKER_URL: ${GPU_WORKER_URL:-http://host.docker.internal:8765}
+      GPU_WORKER_TIMEOUT: ${GPU_WORKER_TIMEOUT:-60}
+      GPU_WORKER_MAX_RETRIES: ${GPU_WORKER_MAX_RETRIES:-5}
+      GPU_WORKER_BATCH_SIZE: ${GPU_WORKER_BATCH_SIZE:-32}
+      GPU_WORKER_HEALTH_CHECK_INTERVAL: ${GPU_WORKER_HEALTH_CHECK_INTERVAL:-10}
     extra_hosts:
       - "host.docker.internal:host-gateway"
     depends_on:
-      postgres:
-        condition: service_healthy
-      redis:
-        condition: service_started
-      minio:
-        condition: service_started
+      - redis
+      - minio
+      - qdrant
     volumes:
       - ./backend:/app
       - ./backend/sites.txt:/app/sites.txt:ro
       - ./crawl_output:/app/crawl_output
+    networks: [mordeaux]
     dns:
       - 8.8.8.8
       - 8.8.4.4
     command: ["/bin/sh", "-c", "cd /app && PYTHONPATH=/app python -m new_crawler.main --sites-file sites.txt"]
 
+networks:
+  mordeaux: {}
+
 volumes:
   minio-data: {}
   qdrant-data: {}