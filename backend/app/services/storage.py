import io
import os
import uuid
from typing import Tuple, Optional, List

from PIL import Image

S3_ENDPOINT = os.getenv("S3_ENDPOINT", "").strip()
S3_REGION = os.getenv("S3_REGION", "us-east-1")
S3_ACCESS_KEY = os.getenv("S3_ACCESS_KEY")
S3_SECRET_KEY = os.getenv("S3_SECRET_KEY")
S3_USE_SSL = os.getenv("S3_USE_SSL", "false").lower() == "true"
BUCKET_RAW = os.getenv("S3_BUCKET_RAW", "raw-images")
BUCKET_THUMBS = os.getenv("S3_BUCKET_THUMBS", "thumbnails")

# Lazy singletons
_minio_client = None
_boto3_client = None


def _minio():
    """Return a MinIO client if S3_ENDPOINT is defined (local dev)."""
    from minio import Minio  # lazy import for prod lightness
    global _minio_client
    if _minio_client is None:
        endpoint = S3_ENDPOINT.replace("https://", "").replace("http://", "")
        _minio_client = Minio(
            endpoint,
            access_key=S3_ACCESS_KEY,
            secret_key=S3_SECRET_KEY,
            secure=S3_USE_SSL,
        )
    return _minio_client


def _minio_for_urls():
    """Return a MinIO client configured for generating URLs accessible from frontend."""
    from minio import Minio  # lazy import for prod lightness
    if S3_ENDPOINT:
        # For local development, use localhost instead of internal container name
        endpoint = S3_ENDPOINT.replace("https://", "").replace("http://", "")
        endpoint = endpoint.replace("minio:9000", "localhost:9000")
        return Minio(
            endpoint,
            access_key=S3_ACCESS_KEY,
            secret_key=S3_SECRET_KEY,
            secure=S3_USE_SSL,
        )
    return _minio()


def _boto3_s3():
    """Return a boto3 S3 client (no endpoint = real AWS)."""
    import boto3  # lazy import
    global _boto3_client
    if _boto3_client is None:
        # Prefer role/instance profile; fall back to explicit keys only if provided
        if S3_ACCESS_KEY and S3_SECRET_KEY:
            _boto3_client = boto3.client(
                "s3",
                region_name=S3_REGION,
                aws_access_key_id=S3_ACCESS_KEY,
                aws_secret_access_key=S3_SECRET_KEY,
            )
        else:
            _boto3_client = boto3.client("s3", region_name=S3_REGION)
    return _boto3_client


def put_object(bucket: str, key: str, data: bytes, content_type: str) -> None:
    """Upload bytes to object storage."""
    if S3_ENDPOINT:
        # MinIO path
        cli = _minio()
        # Ensure bucket exists on local dev
        from minio.error import S3Error  # type: ignore
        try:
            if not cli.bucket_exists(bucket):
                cli.make_bucket(bucket)
        except S3Error:
            pass
        cli.put_object(
            bucket_name=bucket,
            object_name=key,
            data=io.BytesIO(data),
            length=len(data),
            content_type=content_type,
        )
    else:
        # AWS S3 path
        s3 = _boto3_s3()
        s3.put_object(Bucket=bucket, Key=key, Body=data, ContentType=content_type)


def get_presigned_url(bucket: str, key: str, method: str = "GET", expires: int = 3600) -> Optional[str]:
    """Return a signed URL (GET/PUT) if supported."""
    if S3_ENDPOINT:
<<<<<<< HEAD
        # MinIO signed URL
        from datetime import timedelta
        cli = _minio()
        expires_td = timedelta(seconds=expires)
        if method.upper() == "GET":
            return cli.presigned_get_object(bucket, key, expires=expires_td)
        if method.upper() == "PUT":
            return cli.presigned_put_object(bucket, key, expires=expires_td)
        return None
=======
        # For local development, return a URL that goes through our backend
        # This avoids the localhost connection issue from inside containers
        if method.upper() == "GET":
            # Return a URL that will be handled by our backend proxy endpoint
            return f"/api/images/{bucket}/{key}"
        else:
            # For PUT operations, still use presigned URLs but with internal endpoint
            from datetime import timedelta
            cli = _minio()
            expires_delta = timedelta(seconds=expires)
            return cli.presigned_put_object(bucket, key, expires=expires_delta)
>>>>>>> 1585b534
    else:
        # AWS S3 signed URL
        s3 = _boto3_s3()
        http_method = "get_object" if method.upper() == "GET" else "put_object"
        return s3.generate_presigned_url(
            ClientMethod=http_method,
            Params={"Bucket": bucket, "Key": key},
            ExpiresIn=expires,
        )


def get_object_from_storage(bucket: str, key: str) -> bytes:
    """Get object data from storage."""
    if S3_ENDPOINT:
        # MinIO get object
        cli = _minio()
        response = cli.get_object(bucket, key)
        return response.read()
    else:
        # AWS S3 get object
        s3 = _boto3_s3()
        response = s3.get_object(Bucket=bucket, Key=key)
        return response['Body'].read()


def list_objects(bucket: str, prefix: str = "") -> List[str]:
    """List objects in a bucket."""
    if S3_ENDPOINT:
        # MinIO list objects
        cli = _minio()
        objects = cli.list_objects(bucket, prefix=prefix, recursive=True)
        return [obj.object_name for obj in objects]
    else:
        # AWS S3 list objects
        s3 = _boto3_s3()
        response = s3.list_objects_v2(Bucket=bucket, Prefix=prefix)
        return [obj['Key'] for obj in response.get('Contents', [])]


def _make_thumbnail(jpeg_bytes: bytes, max_w: int = 256) -> bytes:
    im = Image.open(io.BytesIO(jpeg_bytes)).convert("RGB")
    w, h = im.size
    if w > max_w:
        new_h = int(h * (max_w / float(w)))
        im = im.resize((max_w, new_h), Image.LANCZOS)
    out = io.BytesIO()
    im.save(out, format="JPEG", quality=88, optimize=True)
    return out.getvalue()


def save_raw_image_only(image_bytes: bytes, key_prefix: str = "") -> Tuple[str, str]:
    """
    Store raw image to BUCKET_RAW/<prefix><uuid>.jpg only
    Returns (raw_key, raw_url)
    """
    img_id = str(uuid.uuid4()).replace("-", "")
    raw_key = f"{key_prefix}{img_id}.jpg"

    put_object(BUCKET_RAW, raw_key, image_bytes, "image/jpeg")

    raw_url = get_presigned_url(BUCKET_RAW, raw_key, "GET", 3600) or ""
    return raw_key, raw_url


def save_thumbnail_only(image_bytes: bytes, key_prefix: str = "") -> Tuple[str, str]:
    """
    Store thumbnail to BUCKET_THUMBS/<prefix><uuid>.jpg only
    Returns (thumb_key, thumb_url)
    """
    img_id = str(uuid.uuid4()).replace("-", "")
    thumb_jpg = _make_thumbnail(image_bytes)
    thumb_key = f"{key_prefix}{img_id}_thumb.jpg"

    put_object(BUCKET_THUMBS, thumb_key, thumb_jpg, "image/jpeg")

    thumb_url = get_presigned_url(BUCKET_THUMBS, thumb_key, "GET", 3600) or ""
    return thumb_key, thumb_url


def save_raw_and_thumb(image_bytes: bytes, key_prefix: str = "") -> Tuple[str, str, str, str]:
    """
    Store raw JPG to BUCKET_RAW/<prefix><uuid>.jpg and a thumbnail to BUCKET_THUMBS/<prefix><uuid>.jpg
    Returns (raw_key, raw_url, thumb_key, thumb_url)
    """
    img_id = str(uuid.uuid4()).replace("-", "")
    raw_key = f"{key_prefix}{img_id}.jpg"
    thumb_jpg = _make_thumbnail(image_bytes)
    thumb_key = f"{key_prefix}{img_id}_thumb.jpg"

    put_object(BUCKET_RAW, raw_key, image_bytes, "image/jpeg")
    put_object(BUCKET_THUMBS, thumb_key, thumb_jpg, "image/jpeg")

    raw_url = get_presigned_url(BUCKET_RAW, raw_key, "GET", 3600) or ""
    thumb_url = get_presigned_url(BUCKET_THUMBS, thumb_key, "GET", 3600) or ""
    return raw_key, raw_url, thumb_key, thumb_url<|MERGE_RESOLUTION|>--- conflicted
+++ resolved
@@ -95,17 +95,6 @@
 def get_presigned_url(bucket: str, key: str, method: str = "GET", expires: int = 3600) -> Optional[str]:
     """Return a signed URL (GET/PUT) if supported."""
     if S3_ENDPOINT:
-<<<<<<< HEAD
-        # MinIO signed URL
-        from datetime import timedelta
-        cli = _minio()
-        expires_td = timedelta(seconds=expires)
-        if method.upper() == "GET":
-            return cli.presigned_get_object(bucket, key, expires=expires_td)
-        if method.upper() == "PUT":
-            return cli.presigned_put_object(bucket, key, expires=expires_td)
-        return None
-=======
         # For local development, return a URL that goes through our backend
         # This avoids the localhost connection issue from inside containers
         if method.upper() == "GET":
@@ -117,7 +106,6 @@
             cli = _minio()
             expires_delta = timedelta(seconds=expires)
             return cli.presigned_put_object(bucket, key, expires=expires_delta)
->>>>>>> 1585b534
     else:
         # AWS S3 signed URL
         s3 = _boto3_s3()
