import io
import os
import cv2
import numpy as np
from PIL import Image, ImageEnhance, ImageFilter
import imagehash
from insightface.app import FaceAnalysis
<<<<<<< HEAD
import asyncio
from concurrent.futures import ThreadPoolExecutor
import logging
=======
from typing import Tuple, Optional, List, Dict
import logging
import gc
import psutil
>>>>>>> 609b9352

logger = logging.getLogger(__name__)

_face_app = None
_thread_pool = None

def _get_thread_pool() -> ThreadPoolExecutor:
    """Get thread pool for CPU-intensive operations."""
    global _thread_pool
    if _thread_pool is None:
        _thread_pool = ThreadPoolExecutor(max_workers=2, thread_name_prefix="face_processing")
    return _thread_pool

def _load_app() -> FaceAnalysis:
    global _face_app
    if _face_app is None:
        home = os.path.expanduser("~/.insightface")
        os.makedirs(home, exist_ok=True)
        app = FaceAnalysis(name="buffalo_l", root=home)
        # CPU default (onnxruntime)
        app.prepare(ctx_id=-1, det_size=(640, 640))
        _face_app = app
    return _face_app

def _read_image(b: bytes) -> np.ndarray:
    """Read image with memory optimization."""
    try:
        arr = np.frombuffer(b, dtype=np.uint8)
        img = cv2.imdecode(arr, cv2.IMREAD_COLOR)
        if img is None:
            # fallback via PIL if needed
            pil = Image.open(io.BytesIO(b)).convert("RGB")
            img = cv2.cvtColor(np.array(pil), cv2.COLOR_RGB2BGR)
            # Clean up PIL image immediately
            del pil
        return img
    except Exception as e:
        logger.warning(f"Failed to read image: {str(e)}")
        return None

def enhance_image_for_face_detection(image_bytes: bytes) -> Tuple[bytes, float]:
    """
    Enhance image quality for better face detection, especially for low-resolution images.
    
    Args:
        image_bytes: Original image data
        
    Returns:
        Tuple of (enhanced_image_bytes, scale_factor)
        scale_factor is 1.0 if no enhancement was applied
    """
    try:
        # Load image
        pil_image = Image.open(io.BytesIO(image_bytes)).convert('RGB')
        width, height = pil_image.size
        
        # Determine if this is a low-resolution image that needs enhancement
        is_low_res = width < 500 or height < 400
        
        if is_low_res:
            logger.info(f"Enhancing low-resolution image ({width}x{height}) for better face detection")
            
            # Apply enhancement techniques
            # 1. Upscale using LANCZOS resampling (better than default)
            scale_factor = max(2.0, 800 / min(width, height))  # Scale to at least 800px on smallest side
            new_width = int(width * scale_factor)
            new_height = int(height * scale_factor)
            
            # Use LANCZOS for better quality upscaling - use PIL version compatible constant
            try:
                # Try new PIL constant first (PIL 9.0+)
                enhanced = pil_image.resize((new_width, new_height), Image.Resampling.LANCZOS)
            except AttributeError:
                # Fall back to old PIL constant (PIL < 9.0)
                enhanced = pil_image.resize((new_width, new_height), Image.LANCZOS)
            
            # 2. Enhance contrast
            enhancer = ImageEnhance.Contrast(enhanced)
            enhanced = enhancer.enhance(1.2)  # 20% more contrast
            
            # 3. Enhance sharpness slightly
            enhancer = ImageEnhance.Sharpness(enhanced)
            enhanced = enhancer.enhance(1.1)  # 10% more sharpness
            
            # 4. Apply slight unsharp mask for better detail
            enhanced = enhanced.filter(ImageFilter.UnsharpMask(radius=1, percent=150, threshold=3))
            
            # Convert back to bytes
            output = io.BytesIO()
            enhanced.save(output, format='JPEG', quality=95, optimize=True)
            return output.getvalue(), scale_factor
        else:
            # For high-resolution images, just ensure good quality
            output = io.BytesIO()
            pil_image.save(output, format='JPEG', quality=95, optimize=True)
            return output.getvalue(), 1.0
            
    except Exception as e:
        logger.warning(f"Failed to enhance image, using original: {str(e)}")
        return image_bytes, 1.0

def _check_memory_usage() -> bool:
    """Check if memory usage is within acceptable limits."""
    try:
        memory_percent = psutil.virtual_memory().percent
        if memory_percent > 85:  # If memory usage is above 85%
            logger.warning(f"High memory usage detected: {memory_percent}%")
            gc.collect()  # Force garbage collection
            return False
        return True
    except Exception:
        return True  # If we can't check memory, assume it's OK

def detect_and_embed(image_bytes: bytes, enhancement_scale: float = 1.0, min_size: int = 0) -> List[Dict]:
    """
    Detect faces using multiple scales for better small face detection.
    
    Args:
        image_bytes: Image data (already enhanced)
        enhancement_scale: Scale factor applied during image enhancement (1.0 if no enhancement)
        min_size: Minimum face size in pixels (in original image coordinates)
        
    Returns:
        List of detected faces with metadata (coordinates in original image space)
    """
    # Check memory usage before processing
    _check_memory_usage()
    
    app = _load_app()
    img = _read_image(image_bytes)
    
    if img is None:
        logger.warning("Failed to read image for face detection")
        return []
    
    height, width = img.shape[:2]
    
    # Calculate original image dimensions
    original_height = int(height / enhancement_scale)
    original_width = int(width / enhancement_scale)
    
    all_faces = []
    
    # Try detection at multiple scales
    scales = [1.0, 2.0]  # Original and 2x
    
    for scale in scales:
        try:
            if scale != 1.0:
                # Scale image for detection
                new_width = int(width * scale)
                new_height = int(height * scale)
                scaled_img = cv2.resize(img, (new_width, new_height), interpolation=cv2.INTER_CUBIC)
            else:
                scaled_img = img
            
            # Detect faces at this scale
            faces = app.get(scaled_img)
            
            for face in faces:
                if not hasattr(face, "embedding") or face.embedding is None:
                    continue
                
                # Convert bounding box back to original image coordinates
                # First convert from detection scale back to enhanced image scale
                x1, y1, x2, y2 = face.bbox
                if scale != 1.0:
                    x1, y1, x2, y2 = x1/scale, y1/scale, x2/scale, y2/scale
                
                # Then convert from enhanced image scale back to original image coordinates
                x1, y1, x2, y2 = x1/enhancement_scale, y1/enhancement_scale, x2/enhancement_scale, y2/enhancement_scale
                
                # Clamp coordinates to original image boundaries
                x1 = max(0, min(x1, original_width))
                y1 = max(0, min(y1, original_height))
                x2 = max(0, min(x2, original_width))
                y2 = max(0, min(y2, original_height))
                
                # Calculate face size in original image coordinates
                face_width = x2 - x1
                face_height = y2 - y1
                
                # Skip very small faces (in original image coordinates)
                if face_width < min_size or face_height < min_size:
                    continue
                
                # Store face data
                face_data = {
                    "bbox": [float(x1), float(y1), float(x2), float(y2)],
                    "embedding": face.embedding.astype(np.float32).tolist(),
                    "det_score": float(getattr(face, "det_score", 0.0)),
                    "scale": scale,
                    "enhancement_scale": enhancement_scale,
                    "face_size": (face_width, face_height)
                }
                
                
                # Check for duplicates (same face detected at multiple scales)
                is_duplicate = False
                for existing_face in all_faces:
                    existing_bbox = existing_face["bbox"]
                    # Calculate overlap
                    overlap_x = max(0, min(x2, existing_bbox[2]) - max(x1, existing_bbox[0]))
                    overlap_y = max(0, min(y2, existing_bbox[3]) - max(y1, existing_bbox[1]))
                    overlap_area = overlap_x * overlap_y
                    
                    # Calculate areas
                    face_area = face_width * face_height
                    existing_area = (existing_bbox[2] - existing_bbox[0]) * (existing_bbox[3] - existing_bbox[1])
                    
                    # If overlap is more than 50% of either face, consider it a duplicate
                    if overlap_area > 0.5 * min(face_area, existing_area):
                        # Keep the detection with higher confidence
                        if face_data["det_score"] > existing_face["det_score"]:
                            all_faces.remove(existing_face)
                            break
                        else:
                            is_duplicate = True
                            break
                
                if not is_duplicate:
                    all_faces.append(face_data)
                    
        except Exception as e:
            logger.warning(f"Failed face detection at scale {scale}: {str(e)}")
            continue
    
    # Sort by detection confidence
    all_faces.sort(key=lambda x: x["det_score"], reverse=True)
    
    # Clean up memory
    del img
    gc.collect()
    
    logger.info(f"Multi-scale detection found {len(all_faces)} faces (scales: {scales}, enhancement_scale: {enhancement_scale})")
    return all_faces

def compute_phash(b: bytes) -> str:
    """Compute perceptual hash for image content."""
    pil = Image.open(io.BytesIO(b)).convert("RGB")
    return str(imagehash.phash(pil))

def compute_tolerant_phash(b: bytes) -> tuple:
    """
    Compute multiple perceptual hashes for robust duplicate detection.
    
    Returns:
        Tuple of (phash, dhash, whash, ahash) - different hash types for tolerance
    """
    try:
        pil = Image.open(io.BytesIO(b)).convert("RGB")
        
        # Compute multiple hash types for better duplicate detection
        phash = str(imagehash.phash(pil))           # Perceptual hash (most robust)
        dhash = str(imagehash.dhash(pil))           # Difference hash (good for minor changes)
        whash = str(imagehash.whash(pil))           # Wavelet hash (good for compression artifacts)
        ahash = str(imagehash.average_hash(pil))    # Average hash (simple, fast)
        
        return phash, dhash, whash, ahash
    except Exception as e:
        logger.warning(f"Failed to compute tolerant phash: {str(e)}")
        return "", "", "", ""

def compute_phash_similarity(hash1: tuple, hash2: tuple, threshold: int = 5) -> bool:
    """
    Check if two tolerant hash tuples are similar enough to be considered duplicates.
    
    Args:
        hash1: First hash tuple (phash, dhash, whash, ahash)
        hash2: Second hash tuple (phash, dhash, whash, ahash)
        threshold: Maximum Hamming distance for similarity (default: 5)
        
    Returns:
        True if any hash type is similar enough
    """
    if not hash1 or not hash2 or len(hash1) != 4 or len(hash2) != 4:
        return False
    
    try:
        # Check similarity for each hash type
        hash_types = [hash1, hash2]
        
        for i in range(4):  # Check all 4 hash types
            if not hash_types[0][i] or not hash_types[1][i]:
                continue
                
            # Convert to imagehash objects for comparison
            hash_obj1 = imagehash.hex_to_hash(hash_types[0][i])
            hash_obj2 = imagehash.hex_to_hash(hash_types[1][i])
            
            # Calculate Hamming distance
            distance = hash_obj1 - hash_obj2
            
            if distance <= threshold:
                logger.debug(f"Hash similarity found: type {i}, distance {distance}")
                return True
                
        return False
        
    except Exception as e:
        logger.warning(f"Failed to compare hashes: {str(e)}")
        return False


async def detect_and_embed_async(content: bytes):
    """Async wrapper for face detection and embedding."""
    loop = asyncio.get_event_loop()
    thread_pool = _get_thread_pool()
    
    try:
        # Run CPU-intensive face detection in thread pool
        result = await loop.run_in_executor(thread_pool, detect_and_embed, content)
        return result
    except Exception as e:
        logger.error(f"Error in async face detection: {e}")
        raise

async def compute_phash_async(content: bytes):
    """Async wrapper for perceptual hash computation."""
    loop = asyncio.get_event_loop()
    thread_pool = _get_thread_pool()
    
    try:
        result = await loop.run_in_executor(thread_pool, compute_phash, content)
        return result
    except Exception as e:
        logger.error(f"Error in async phash computation: {e}")
        raise

def crop_face_from_image(image_bytes: bytes, bbox: list, margin: float = 0.2) -> bytes:
    """
    Crop face region from image with margin around the face.
    
    Args:
        image_bytes: Original image data
        bbox: Bounding box [x1, y1, x2, y2] in pixels
        margin: Margin around face as fraction of face size (default: 0.2 = 20%)
        
    Returns:
        Cropped face image as bytes
    """
    import io
    
    # Load image
    pil_image = Image.open(io.BytesIO(image_bytes)).convert('RGB')
    img_width, img_height = pil_image.size
    
    # Extract bounding box coordinates and ensure they're valid
    x1, y1, x2, y2 = bbox
    
    # Ensure coordinates are in correct order
    if x1 > x2:
        x1, x2 = x2, x1
    if y1 > y2:
        y1, y2 = y2, y1
    
    # Ensure coordinates are within image bounds
    x1 = max(0, min(x1, img_width))
    y1 = max(0, min(y1, img_height))
    x2 = max(0, min(x2, img_width))
    y2 = max(0, min(y2, img_height))
    
    # Ensure we have a valid bounding box
    if x2 <= x1 or y2 <= y1:
        logger.warning(f"Invalid bounding box: ({x1}, {y1}, {x2}, {y2})")
        return image_bytes  # Return original image if invalid bbox
    
    # Calculate face dimensions
    face_width = x2 - x1
    face_height = y2 - y1
    
    # Calculate margin in pixels
    margin_x = int(face_width * margin)
    margin_y = int(face_height * margin)
    
    # Calculate crop coordinates with margin
    crop_x1 = max(0, int(x1 - margin_x))
    crop_y1 = max(0, int(y1 - margin_y))
    crop_x2 = min(img_width, int(x2 + margin_x))
    crop_y2 = min(img_height, int(y2 + margin_y))
    
    # Final validation
    if crop_x2 <= crop_x1 or crop_y2 <= crop_y1:
        logger.warning(f"Invalid crop coordinates: ({crop_x1}, {crop_y1}, {crop_x2}, {crop_y2})")
        return image_bytes  # Return original image if invalid crop
    
    # Crop the image
    cropped_image = pil_image.crop((crop_x1, crop_y1, crop_x2, crop_y2))
    
    # Convert back to bytes
    output = io.BytesIO()
    cropped_image.save(output, format='JPEG', quality=95)
    return output.getvalue()


def crop_face_and_create_thumbnail(image_bytes: bytes, face_data: dict, margin: float = 0.2) -> bytes:
    """
    Crop face region from image and create a thumbnail.
    
    Args:
        image_bytes: Original image data
        face_data: Face data dictionary containing bbox
        margin: Margin around face as fraction of face size (default: 0.2 = 20%)
        
    Returns:
        Thumbnail image as bytes
    """
    # Extract bounding box from face data
    bbox = face_data.get("bbox", [])
    if not bbox or len(bbox) != 4:
        logger.warning("Invalid face data: missing or invalid bbox")
        return create_thumbnail(image_bytes)
    
    # Crop the face
    cropped_face = crop_face_from_image(image_bytes, bbox, margin)
    
    # Create thumbnail from cropped face
    return create_thumbnail(cropped_face)

def create_thumbnail(image_bytes: bytes, size: tuple = (150, 150)) -> bytes:
    """
    Create a thumbnail from image bytes.
    
    Args:
        image_bytes: Original image data
        size: Thumbnail size (width, height) - default (150, 150)
        
    Returns:
        Thumbnail image as bytes
    """
    import io
    
    # Load image
    pil_image = Image.open(io.BytesIO(image_bytes)).convert('RGB')
    
    # Create thumbnail - use PIL version compatible constant
    try:
        # Try new PIL constant first (PIL 9.0+)
        pil_image.thumbnail(size, Image.Resampling.LANCZOS)
    except AttributeError:
        # Fall back to old PIL constant (PIL < 9.0)
        pil_image.thumbnail(size, Image.LANCZOS)
    
    # Convert back to bytes
    output = io.BytesIO()
    pil_image.save(output, format='JPEG', quality=95)
    return output.getvalue()

def get_face_service():
    # simple accessor; in real app you might have a class
    class _FaceSvc:
        detect_and_embed = staticmethod(detect_and_embed)
        detect_and_embed_async = staticmethod(detect_and_embed_async)
        compute_phash = staticmethod(compute_phash)
        compute_phash_async = staticmethod(compute_phash_async)
        crop_face_from_image = staticmethod(crop_face_from_image)
        enhance_image_for_face_detection = staticmethod(enhance_image_for_face_detection)
        crop_face_and_create_thumbnail = staticmethod(crop_face_and_create_thumbnail)
        create_thumbnail = staticmethod(create_thumbnail)
    return _FaceSvc()<|MERGE_RESOLUTION|>--- conflicted
+++ resolved
@@ -5,16 +5,12 @@
 from PIL import Image, ImageEnhance, ImageFilter
 import imagehash
 from insightface.app import FaceAnalysis
-<<<<<<< HEAD
 import asyncio
 from concurrent.futures import ThreadPoolExecutor
-import logging
-=======
 from typing import Tuple, Optional, List, Dict
 import logging
 import gc
 import psutil
->>>>>>> 609b9352
 
 logger = logging.getLogger(__name__)
 
