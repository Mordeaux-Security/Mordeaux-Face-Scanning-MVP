--- conflicted
+++ resolved
@@ -1,20 +1,13 @@
+# syntax=docker/dockerfile:1.7-labs
+ARG ENABLE_GPU=0
 FROM python:3.11-slim
+ARG ENABLE_GPU
+ENV PYTHONDONTWRITEBYTECODE=1 PYTHONUNBUFFERED=1
 
 WORKDIR /app
-ENV PYTHONDONTWRITEBYTECODE=1 PYTHONUNBUFFERED=1
 
+# Install system dependencies including Playwright dependencies
 RUN apt-get update && apt-get install -y --no-install-recommends \
-<<<<<<< HEAD
-    curl wget ca-certificates && rm -rf /var/lib/apt/lists/*
-
-COPY requirements.txt .
-RUN pip install --no-cache-dir -r requirements.txt
-
-COPY app ./app
-
-EXPOSE 8000
-CMD ["uvicorn", "app.main:app", "--host", "0.0.0.0", "--port", "8000"]
-=======
     libgl1 libglib2.0-0 curl build-essential g++ gcc make \
     wget gnupg ca-certificates \
     # Playwright dependencies
@@ -23,11 +16,15 @@
     libxrandr2 libpango-1.0-0 libcairo2 libasound2 libatspi2.0-0 \
     fonts-unifont fonts-liberation && \
     rm -rf /var/lib/apt/lists/*
-WORKDIR /app
+
 COPY requirements.txt .
 RUN pip install --no-cache-dir -r requirements.txt
+
 # Install Playwright browsers for JavaScript rendering
 RUN playwright install chromium
-COPY . .
-CMD ["bash", "-lc", "gunicorn -k uvicorn.workers.UvicornWorker -c uvicorn_gunicorn_config.py app.main:app"]
->>>>>>> 5066f4f4
+
+# Keep main's app structure
+COPY app ./app
+
+EXPOSE 8000
+CMD ["bash", "-lc", "gunicorn -k uvicorn.workers.UvicornWorker -c uvicorn_gunicorn_config.py app.main:app"]